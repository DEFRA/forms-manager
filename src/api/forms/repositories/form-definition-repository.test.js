import { ControllerType, Engine, FormStatus } from '@defra/forms-model'
import Boom from '@hapi/boom'
import { ObjectId } from 'mongodb'

import {
  buildDefinition,
  buildList,
  buildListItem,
  buildQuestionPage,
  buildSummaryPage,
  buildTextFieldComponent
} from '~/src/api/forms/__stubs__/definition.js'
import { buildMockCollection } from '~/src/api/forms/__stubs__/mongo.js'
import {
  addComponents,
  addLists,
  addPageAtPosition,
  deleteComponent,
  get,
  removeList,
  removeMatchingPages,
  setEngineVersion,
  updateComponent,
  updateList,
  updatePage,
  updatePageFields
} from '~/src/api/forms/repositories/form-definition-repository.js'
import { getAuthor } from '~/src/helpers/get-author.js'
import { db } from '~/src/mongo.js'

const mockCollection = buildMockCollection()

jest.mock('~/src/helpers/get-author.js')

const author = getAuthor()
/**
 * @type {any}
 */
const mockSession = author
const formId = '1eabd1437567fe1b26708bbb'
const pageId = '87ffdbd3-9e43-41e2-8db3-98ade26ca0b7'
const componentId = 'e296d931-2364-4b17-9049-1aa1afea29d3'

jest.mock('~/src/mongo.js', () => {
  let isPrepared = false
  const collection =
    /** @satisfies {Collection<{draft: FormDefinition}>} */ jest
      .fn()
      .mockImplementation(() => mockCollection)
  return {
    db: {
      collection
    },
    get client() {
      if (!isPrepared) {
        return undefined
      }

      return {
        startSession: () => ({
          endSession: jest.fn().mockResolvedValue(undefined),
          withTransaction: jest.fn(
            /**
             * Mock transaction handler
             * @param {() => Promise<void>} fn
             */
            async (fn) => fn()
          )
        })
      }
    },

    prepareDb() {
      isPrepared = true
      return Promise.resolve()
    }
  }
})

describe('form-definition-repository', () => {
  beforeEach(() => {
    jest.mocked(db.collection).mockReturnValue(mockCollection)
  })

  describe('get', () => {
    const mockDefinition = buildDefinition({})

    beforeEach(() => {
      mockCollection.findOne.mockResolvedValue({
        draft: mockDefinition
      })
    })

    it('should handle a call outside of a session', async () => {
      const definition = await get(formId)
      const [filter, options] = mockCollection.findOne.mock.calls[0]

      expect(filter).toEqual({ _id: new ObjectId(formId) })
      expect(options).toEqual({ projection: { draft: 1 } })
      expect(definition).toEqual(mockDefinition)
    })

    it('should handle a call inside a session', async () => {
      await get(formId, FormStatus.Draft, mockSession)
      const [, options] = mockCollection.findOne.mock.calls[0]

      expect(options).toEqual({
        projection: { draft: 1 },
        session: mockSession
      })
    })
  })

  describe('removeMatchingPages', () => {
    it('should not edit a live summary', async () => {
      await expect(
        removeMatchingPages(
          formId,
          { controller: ControllerType.Summary },
          mockSession,
          FormStatus.Live
        )
      ).rejects.toThrow(
        Boom.badRequest(
          'Cannot remove page on live form ID 1eabd1437567fe1b26708bbb'
        )
      )
    })

    it('should remove a page', async () => {
      await removeMatchingPages(
        formId,
        { controller: ControllerType.Summary },
        mockSession
      )
      const [filter, update] = mockCollection.updateOne.mock.calls[0]
      expect(filter).toMatchObject({
        _id: new ObjectId(formId)
      })
      expect(update).toMatchObject({
        $pull: { 'draft.pages': { controller: 'SummaryPageController' } }
      })
    })
  })

  describe('addPageAtPosition', () => {
    const page = buildQuestionPage()

    it('should not edit a live summary', async () => {
      await expect(
        addPageAtPosition('1234', page, mockSession, {
          state: FormStatus.Live
        })
      ).rejects.toThrow(
        Boom.badRequest('Cannot remove add on live form ID 1234')
      )
    })

    it('should add a page at position', async () => {
      await addPageAtPosition(formId, page, mockSession, { position: -1 })

      const [filter, update] = mockCollection.updateOne.mock.calls[0]
      expect(filter).toEqual({
        _id: new ObjectId(formId)
      })
      expect(update).toMatchObject({
        $push: { 'draft.pages': { $each: [page], $position: -1 } }
      })
    })

    it('should add a page to the end', async () => {
      await addPageAtPosition(formId, page, mockSession, {})

      const [filter, update] = mockCollection.updateOne.mock.calls[0]
      expect(filter).toEqual({
        _id: new ObjectId(formId)
      })
      expect(update).toEqual({
        $push: {
          'draft.pages': { $each: [page] }
        }
      })
    })
  })

  describe('updatePage', () => {
    const page = buildQuestionPage({
      id: pageId,
      title: 'New title',
      path: 'New path',
      components: [buildTextFieldComponent({})]
    })

    it('should fail if form is live', async () => {
      await expect(
        updatePage(formId, pageId, page, mockSession, FormStatus.Live)
      ).rejects.toThrow(
        Boom.badRequest(
          'Cannot update page on a live form - 1eabd1437567fe1b26708bbb'
        )
      )
    })
    it('should update a page', async () => {
      await updatePage(formId, pageId, page, mockSession)
      const [filter, update] = mockCollection.updateOne.mock.calls[0]

      expect(filter).toMatchObject({
        _id: new ObjectId(formId),
        'draft.pages.id': pageId
      })
      expect(update).toMatchObject({
        $set: {
          'draft.pages.$': page
        }
      })
    })
  })

  describe('addComponents', () => {
    const component = buildTextFieldComponent()

    it('should fail if form is live', async () => {
      await expect(
        addComponents(formId, pageId, [component], mockSession, {
          state: FormStatus.Live
        })
      ).rejects.toThrow(
        Boom.badRequest(
          'Cannot add component to a live form - 1eabd1437567fe1b26708bbb'
        )
      )
    })

    it('should add a component to a page', async () => {
      await addComponents(formId, pageId, [component], mockSession)
      const [filter, update] = mockCollection.updateOne.mock.calls[0]

      expect(filter).toMatchObject({
        _id: new ObjectId(formId),
        'draft.pages.id': pageId
      })
      expect(update).toEqual({
        $push: {
          'draft.pages.$.components': {
            $each: [component]
          }
        }
      })
    })

    it('should add a component to a page a position x', async () => {
      await addComponents(formId, pageId, [component], mockSession, {
        position: 0
      })
      const [filter, update] = mockCollection.updateOne.mock.calls[0]

      expect(filter).toEqual({
        _id: new ObjectId(formId),
        'draft.pages.id': pageId
      })
      expect(update).toEqual({
        $push: {
          'draft.pages.$.components': {
            $each: [component],
            $position: 0
          }
        }
      })
    })
  })

  describe('updateComponent', () => {
    const component = buildTextFieldComponent({
      id: componentId
    })

    it('should update the component', async () => {
      const expectedComponent = buildTextFieldComponent({
        ...component,
        title: 'New Component Title'
      })
      mockCollection.findOneAndUpdate.mockResolvedValue({
        draft: buildDefinition({
          pages: [
            buildQuestionPage({
              id: pageId,
              components: [expectedComponent]
            }),
            buildSummaryPage()
          ]
        })
      })

      const savedComponent = await updateComponent(
        formId,
        pageId,
        componentId,
        component,
        mockSession
      )

      const [filter, update, options] =
        mockCollection.findOneAndUpdate.mock.calls[0]

      expect(filter).toEqual({
        _id: new ObjectId(formId),
        'draft.pages.id': pageId,
        'draft.pages.components.id': componentId
      })
      expect(update).toEqual({
        $set: {
          'draft.pages.$[pageId].components.$[component]': component
        }
      })
      expect(options).toMatchObject({
        arrayFilters: [{ 'pageId.id': pageId }, { 'component.id': componentId }]
      })
      expect(savedComponent).toEqual(expectedComponent)
    })

    it('should fail if the component is not found', async () => {
      mockCollection.findOneAndUpdate.mockResolvedValue(null)

      await expect(
        updateComponent(formId, pageId, componentId, component, mockSession)
      ).rejects.toThrow(
        Boom.badRequest(
          'Component ID e296d931-2364-4b17-9049-1aa1afea29d3 not found on Page ID 87ffdbd3-9e43-41e2-8db3-98ade26ca0b7 & Form ID 1eabd1437567fe1b26708bbb'
        )
      )
    })

    it('should fail if state is live', async () => {
      await expect(
        updateComponent(
          formId,
          pageId,
          componentId,
          component,
          mockSession,
          FormStatus.Live
        )
      ).rejects.toThrow(
        Boom.badRequest(
          'Cannot update component on a live form - 1eabd1437567fe1b26708bbb'
        )
      )
    })
  })

  describe('updatePageFields', () => {
    /** @satisfies {PatchPageFields} */
    let pageFields = {}

    beforeEach(() => {
      pageFields = {
        title: 'Updated page title',
        path: '/updated-page-title'
      }
    })

    it('should update a single page field', async () => {
      pageFields = {
        title: 'Updated page title'
      }

      await updatePageFields(formId, pageId, pageFields, mockSession)
      const [filter, update] = mockCollection.updateOne.mock.calls[0]

      expect(filter).toEqual({
        _id: new ObjectId(formId),
        'draft.pages.id': pageId
      })
      expect(update).toEqual({
        $set: {
          'draft.pages.$.title': 'Updated page title'
        }
      })
    })

    it('should update a single page field 2', async () => {
      pageFields = {
        path: '/updated-page-title'
      }

      await updatePageFields(formId, pageId, pageFields, mockSession)
      const [filter, update] = mockCollection.updateOne.mock.calls[0]

      expect(filter).toEqual({
        _id: new ObjectId(formId),
        'draft.pages.id': pageId
      })
      expect(update).toEqual({
        $set: {
          'draft.pages.$.path': '/updated-page-title'
        }
      })
    })

    it('should update multiple page fields', async () => {
      await updatePageFields(formId, pageId, pageFields, mockSession)
      const [filter, update] = mockCollection.updateOne.mock.calls[0]

      expect(filter).toEqual({
        _id: new ObjectId(formId),
        'draft.pages.id': pageId
      })
      expect(update).toEqual({
        $set: {
          'draft.pages.$.title': 'Updated page title',
          'draft.pages.$.path': '/updated-page-title'
        }
      })
    })

    it('should fail if form is live', async () => {
      await expect(
        updatePageFields(
          formId,
          pageId,
          pageFields,
          mockSession,
          FormStatus.Live
        )
      ).rejects.toThrow(
        Boom.badRequest(
          'Cannot update pageFields on a live form - 1eabd1437567fe1b26708bbb'
        )
      )
    })
  })

  describe('deleteComponent', () => {
    it('should fail if form is live', async () => {
      await expect(
        deleteComponent(
          formId,
          pageId,
          componentId,
          mockSession,
          FormStatus.Live
        )
      ).rejects.toThrow(
        Boom.badRequest(
          'Cannot delete component on a live form - 1eabd1437567fe1b26708bbb'
        )
      )
    })
    it('should delete a component', async () => {
      await deleteComponent(formId, pageId, componentId, mockSession)
      const [filter, update] = mockCollection.updateOne.mock.calls[0]

      expect(filter).toMatchObject({
        _id: new ObjectId(formId),
        'draft.pages.id': pageId
      })
      expect(update).toMatchObject({
        $pull: {
          'draft.pages.$.components': { id: componentId }
        }
      })
    })
  })

  describe('setEngineVersion', () => {
    it('should fail if form is live', async () => {
      const mockDefinition = buildDefinition({})
      await expect(
        setEngineVersion(
          formId,
          Engine.V2,
          mockDefinition,
          mockSession,
          FormStatus.Live
        )
      ).rejects.toThrow(
        Boom.badRequest('Cannot update the engine version of a live form')
      )
    })
    it('should fail if invalid version', async () => {
      const mockDefinition = buildDefinition({})
      await expect(
        setEngineVersion(
          formId,
          /** @type {Engine} */ ('V9'),
          mockDefinition,
          mockSession
        )
      ).rejects.toThrow(
        Boom.badRequest(
          'Invalid engine version for form ID 1eabd1437567fe1b26708bbb'
        )
      )
    })
    it('should update the version if not already at V2', async () => {
      const mockDefinition = buildDefinition({})
      await setEngineVersion(formId, Engine.V2, mockDefinition, mockSession)
      const [filter, update] = mockCollection.updateOne.mock.calls[0]

      expect(filter).toMatchObject({
        _id: new ObjectId(formId)
      })
      expect(update).toMatchObject({
        $set: {
          'draft.engine': 'V2'
        }
      })
    })

    it('should leave the version as is if already at V2', async () => {
      const mockDefinition = buildDefinition({})
      mockDefinition.engine = Engine.V2
      await setEngineVersion(formId, Engine.V2, mockDefinition, mockSession)
      expect(mockCollection.updateOne).not.toHaveBeenCalled()
    })
  })

  describe('addLists', () => {
    it('should add an array of lists', async () => {
      const lists = [
        buildList({
          id: 'daa6c67c-a734-4c28-a93a-ffd9651f44c4',
          items: [buildListItem()]
        }),
        buildList({
          id: 'eb68b22f-b6ba-4358-8cba-b61282fecdb1',
          items: []
        })
      ]
      const returnedLists = await addLists(formId, lists, mockSession)
      expect(lists).toEqual(returnedLists)
      const [filter, update] = mockCollection.updateOne.mock.calls[0]

      expect(filter).toMatchObject({
        _id: new ObjectId(formId)
      })
      expect(update).toMatchObject({
        $push: {
          'draft.lists': {
            $each: lists
          }
        }
      })
    })

    it('should fail if form is live', async () => {
      await expect(
        addLists(formId, [], mockSession, FormStatus.Live)
      ).rejects.toThrow(
        Boom.badRequest(`Cannot add lists to a live form - ${formId}`)
      )
    })
  })

  describe('updateList', () => {
    const listId = 'daa6c67c-a734-4c28-a93a-ffd9651f44c4'
    const listItem = buildList({
      id: listId,
      items: [buildListItem()]
    })

    it('should update a list', async () => {
      jest.mocked(mockCollection.updateOne).mockResolvedValueOnce(listItem)

      const returnedList = await updateList(
        formId,
        listId,
        listItem,
        mockSession
      )
      expect(returnedList).toEqual(listItem)
      const [filter, update] = mockCollection.updateOne.mock.calls[0]

      expect(filter).toMatchObject({
        _id: new ObjectId(formId),
        'draft.lists.id': listId
      })
      expect(update).toMatchObject({
        $set: {
          'draft.lists.$': listItem
        }
      })
    })
<<<<<<< HEAD

    it('should fail if form is live', async () => {
      await expect(
        updateList(formId, listId, listItem, mockSession, FormStatus.Live)
      ).rejects.toThrow(
        Boom.badRequest(`Cannot update a list on a live form - ${formId}`)
      )
    })
  })

  describe('removeList', () => {
    const listId = 'daa6c67c-a734-4c28-a93a-ffd9651f44c4'

    it('should delete a list', async () => {
      await removeList(formId, listId, mockSession)
      const [filter, update] = mockCollection.updateOne.mock.calls[0]

      expect(filter).toMatchObject({
        _id: new ObjectId(formId),
        'draft.lists.id': listId
      })
      expect(update).toMatchObject({
        $pull: {
          'draft.lists': { id: listId }
        }
      })
    })

    it('should fail if form is live', async () => {
      await expect(
        removeList(formId, listId, mockSession, FormStatus.Live)
      ).rejects.toThrow(
        Boom.badRequest(`Cannot remove a list on a live form - ${formId}`)
      )
    })
=======
>>>>>>> 01fc5c8f
  })
})

/**
 * @import { PatchPageFields } from '@defra/forms-model'
 */<|MERGE_RESOLUTION|>--- conflicted
+++ resolved
@@ -581,15 +581,6 @@
         }
       })
     })
-<<<<<<< HEAD
-
-    it('should fail if form is live', async () => {
-      await expect(
-        updateList(formId, listId, listItem, mockSession, FormStatus.Live)
-      ).rejects.toThrow(
-        Boom.badRequest(`Cannot update a list on a live form - ${formId}`)
-      )
-    })
   })
 
   describe('removeList', () => {
@@ -617,8 +608,6 @@
         Boom.badRequest(`Cannot remove a list on a live form - ${formId}`)
       )
     })
-=======
->>>>>>> 01fc5c8f
   })
 })
 
