--- conflicted
+++ resolved
@@ -259,15 +259,9 @@
  * @param {string} formId - the ID of the form
  * @param {Page} page - new name for the form
  * @param {ClientSession} session
-<<<<<<< HEAD
- * @param {{ position?: number }} options
- */
-export async function addPageAtPosition(formId, page, session, { position }) {
-=======
  * @param {number|undefined} [position]
  */
 export async function addPageAtPosition(formId, page, session, position) {
->>>>>>> 1eecf9fc
   logger.info(`Adding page on Form ID ${formId}`)
   const coll = /** @satisfies {Collection<{draft: FormDefinition}>} */ (
     db.collection(DEFINITION_COLLECTION_NAME)
