import { join } from 'node:path'

import {
  S3Client,
  PutObjectCommand,
  GetObjectCommand,
  NoSuchKey
} from '@aws-sdk/client-s3'

import { FailedToReadFormError } from './errors.js'

import { config } from '~/src/config/index.js'

const s3Region = config.get('s3Region')
const formBucketName = config.get('formDefinitionBucketName')

/**
 * Gets a filename for a given form ID
 * @param {string} formId - the form ID
 * @returns - the path to the form definition file
 */
function getFormDefinitionFilename(formId) {
  const formDirectory = config.get('formDirectory')

  return join(formDirectory, `${formId}.json`)
}

/**
 * Adds a form to the Form Store
 * @param {FormConfiguration} formConfiguration - form configuration
 * @param {object} formDefinition - form definition (JSON object)
 */
export function create(formConfiguration, formDefinition) {
  const formDefinitionFilename = getFormDefinitionFilename(formConfiguration.id)

  // Convert formMetadata to JSON string
  const formDefinitionString = JSON.stringify(formDefinition)

  // Write formDefinition to file
<<<<<<< HEAD
  return uploadToS3(formDefinitionFilename, formDefinitionString)
=======
  return writeFile(formDefinitionFilename, formDefinitionString)
>>>>>>> 32e49cd0
}

/**
 * Retrieves the form definition for a given form ID
 * @param {string} formId - the ID of the form
<<<<<<< HEAD
 * @returns {Promise<object>} - form definition JSON content
 */
export function get(formId) {
  return retrieveFromS3(getFormDefinitionFilename(formId)).then(JSON.parse)
}

/**
 * Uploads fileContent to an S3 bucket as fileName
 * @param {string} fileName - the file name to upload
 * @param {string} fileContent - the content to upload
 */
function uploadToS3(fileName, fileContent) {
  if (!formBucketName) {
    throw new Error('config.formDefinitionBucketName cannot be null')
  }

  const command = new PutObjectCommand({
    Bucket: formBucketName,
    Key: fileName,
    Body: fileContent.toString()
  })

  return getS3Client().send(command)
}

/**
 * Uploads fileContent to an S3 bucket as fileName
 * @param {string} fileName - the file name to read`
 * @returns {Promise<string>} - the content of the file
 * @throws {FailedToReadFormError} - if the file does not exist or is empty
 */
async function retrieveFromS3(fileName) {
  if (!formBucketName) {
    throw new Error('config.formDefinitionBucketName cannot be empty')
  }

  const command = new GetObjectCommand({
    Bucket: formBucketName,
    Key: fileName
  })

  try {
    const response = await getS3Client().send(command)

    if (!response.Body) {
      throw new FailedToReadFormError('Form definition does exist but is empty')
    }

    return response.Body.transformToString()
  } catch (error) {
    if (error instanceof NoSuchKey) {
      throw new FailedToReadFormError('Form definition does not exist on disk')
    }

    throw error
  }
}

/**
 * Retrieves an S3 client instance
 * @returns {S3Client} - the S3 client instance
 */
function getS3Client() {
  return new S3Client({
    region: s3Region,
    ...(config.get('s3Endpoint') && {
      endpoint: config.get('s3Endpoint'),
      forcePathStyle: true
    })
  })
}
=======
 * @returns {Promise<FormDefinition>} - form definition JSON content
 */
export function get(formId) {
  // eslint-disable-next-line @typescript-eslint/no-unsafe-return -- Allow JSON type 'any'
  return readFile(getFormDefinitionFilename(formId), 'utf-8').then(JSON.parse)
}

/**
 * @typedef {import('../types.js').FormConfiguration} FormConfiguration
 * @typedef {import('@defra/forms-model').FormDefinition} FormDefinition
 */
>>>>>>> 32e49cd0
<|MERGE_RESOLUTION|>--- conflicted
+++ resolved
@@ -37,20 +37,16 @@
   const formDefinitionString = JSON.stringify(formDefinition)
 
   // Write formDefinition to file
-<<<<<<< HEAD
   return uploadToS3(formDefinitionFilename, formDefinitionString)
-=======
-  return writeFile(formDefinitionFilename, formDefinitionString)
->>>>>>> 32e49cd0
 }
 
 /**
  * Retrieves the form definition for a given form ID
  * @param {string} formId - the ID of the form
-<<<<<<< HEAD
- * @returns {Promise<object>} - form definition JSON content
+ * @returns {Promise<FormDefinition>} - form definition JSON content
  */
 export function get(formId) {
+  // eslint-disable-next-line @typescript-eslint/no-unsafe-return -- Allow JSON type 'any'
   return retrieveFromS3(getFormDefinitionFilename(formId)).then(JSON.parse)
 }
 
@@ -119,16 +115,8 @@
     })
   })
 }
-=======
- * @returns {Promise<FormDefinition>} - form definition JSON content
- */
-export function get(formId) {
-  // eslint-disable-next-line @typescript-eslint/no-unsafe-return -- Allow JSON type 'any'
-  return readFile(getFormDefinitionFilename(formId), 'utf-8').then(JSON.parse)
-}
 
 /**
  * @typedef {import('../types.js').FormConfiguration} FormConfiguration
  * @typedef {import('@defra/forms-model').FormDefinition} FormDefinition
- */
->>>>>>> 32e49cd0
+ */