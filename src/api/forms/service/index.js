import { FormStatus, formDefinitionV2Schema, slugify } from '@defra/forms-model'
import Boom from '@hapi/boom'
import { MongoServerError } from 'mongodb'

import { removeFormErrorMessages } from '~/src/api/forms/constants.js'
import * as formDefinition from '~/src/api/forms/repositories/form-definition-repository.js'
import * as formMetadata from '~/src/api/forms/repositories/form-metadata-repository.js'
import {
  getValidationSchema,
  validate
} from '~/src/api/forms/service/helpers/definition.js'
import {
  MongoError,
  logger,
  mapForm,
  partialAuditFields
} from '~/src/api/forms/service/shared.js'
import * as formTemplates from '~/src/api/forms/templates.js'
import { getErrorMessage } from '~/src/helpers/error-message.js'
<<<<<<< HEAD
import { getFormMetadataAuditMessages } from '~/src/messaging/mappers/form-events-bulk.js'
import {
  bulkPublishEvents,
=======
import {
>>>>>>> 5a41837b
  publishFormCreatedEvent,
  publishFormTitleUpdatedEvent
} from '~/src/messaging/publish.js'
import { client } from '~/src/mongo.js'

/**
 * Creates a new empty form
 * @param {FormMetadataInput} metadataInput - the form metadata to save
 * @param {FormMetadataAuthor} author - the author details
 */
export async function createForm(metadataInput, author) {
  const { title } = metadataInput

  // Create a blank form definition with the title set
  const definition = { ...formTemplates.emptyV2(), name: title }

  // Validate the form definition
  validate(definition, formDefinitionV2Schema)

  // Create the slug
  const slug = slugify(title)
  const now = new Date()

  /**
   * Create the metadata document
   * @satisfies {FormMetadataDocument}
   */
  const document = {
    ...metadataInput,
    slug,
    draft: {
      createdAt: now,
      createdBy: author,
      updatedAt: now,
      updatedBy: author
    },
    createdAt: now,
    createdBy: author,
    updatedAt: now,
    updatedBy: author
  }

  const session = client.startSession()

  /** @type {FormMetadata | undefined} */
  let metadata

  try {
    await session.withTransaction(async () => {
      // Create the metadata document
      const { insertedId: _id } = await formMetadata.create(document, session)
      metadata = mapForm({ ...document, _id })

      // Create the draft form definition
      // prettier-ignore
      await formDefinition.insert(metadata.id, definition, session, formDefinitionV2Schema)

      await publishFormCreatedEvent(metadata)
    })
  } finally {
    await session.endSession()
  }

  if (!metadata) {
    throw Boom.badRequest('No metadata created in the transaction')
  }

  return metadata
}

/**
 * Retrieves form metadata by ID
 * @param {string} formId - ID of the form
 */
export async function getForm(formId) {
  const document = await formMetadata.get(formId)

  return mapForm(document)
}

/**
 * Retrieves form metadata by slug
 * @param {string} slug - The slug of the form
 */
export async function getFormBySlug(slug) {
  const document = await formMetadata.getBySlug(slug)

  return mapForm(document)
}

/**
 * Updates the form metadata.
 * Note: If the 'title' is updated, this method also updates the form definition's 'name' to keep them in sync.
 * @param {string} formId - ID of the form
 * @param {Partial<FormMetadataInput>} formUpdate - full form definition
 * @param {FormMetadataAuthor} author - the author details
 * @returns {Promise<string>}
 */
export async function updateFormMetadata(formId, formUpdate, author) {
  logger.info(`Updating form metadata for form ID ${formId}`)

  try {
    // Get the form metadata from the db
    const form = await getForm(formId)

    if (form.live && 'title' in formUpdate) {
      throw Boom.badRequest(
        `Form with ID '${formId}' is live so 'title' cannot be updated`
      )
    }

    const now = new Date()

    const { updatedAt, updatedBy, ...draftAuditFields } = partialAuditFields(
      now,
      author
    )

    /** @type {PartialFormMetadataDocument} */
    let updatedForm = {
      ...formUpdate,
      updatedAt,
      updatedBy
    }

    if (formUpdate.title) {
      updatedForm = {
        ...updatedForm,
        slug: slugify(formUpdate.title),
        ...draftAuditFields
      }
    }

    const session = client.startSession()

    await session.withTransaction(async () => {
      await formMetadata.update(formId, { $set: updatedForm }, session)

      if (formUpdate.title) {
        const definition = await formDefinition.get(
          formId,
          FormStatus.Draft,
          session
        )
        const schema = getValidationSchema(definition)

        // Also update the form definition's name to keep them in sync
        // prettier-ignore
        await formDefinition.updateName(formId, formUpdate.title, session, schema)

        const { MessageId } = await publishFormTitleUpdatedEvent(
          { ...form, ...updatedForm },
          form
        )
        logger.info(
          `Published FORM_TITLE_UPDATED event for formId ${formId}.  MessageId: ${MessageId}`
        )
      }

      const auditMessages = getFormMetadataAuditMessages(form, updatedForm)
      const publishedEvents = await bulkPublishEvents(auditMessages)
      for (const event of publishedEvents) {
        logger.info(
          `Published ${event.eventType} event for formId ${formId}.  MessageId: ${event.messageId}`
        )

        await publishFormTitleUpdatedEvent({ ...form, ...updatedForm }, form)
      }
    })

    logger.info(`Updated form metadata for form ID ${formId}`)

    return updatedForm.slug ?? form.slug
  } catch (err) {
    if (
      err instanceof MongoServerError &&
      err.code === MongoError.DuplicateKey
    ) {
      logger.info(
        `[duplicateFormTitle] Form title ${formUpdate.title} already exists - validation failed`
      )
      throw Boom.badRequest(`Form title ${formUpdate.title} already exists`)
    }
    logger.error(
      `[updateFormMetadata] Updating form metadata for form ID ${formId} failed - ${getErrorMessage(err)}`
    )
    throw err
  }
}

/**
 * Removes a form (metadata and definition)
 * @param {string} formId
 */
export async function removeForm(formId) {
  logger.info(`Removing form with ID ${formId}`)

  const form = await getForm(formId)

  if (form.live) {
    throw Boom.badRequest(removeFormErrorMessages.formIsAlreadyLive)
  }

  const session = client.startSession()

  try {
    await session.withTransaction(async () => {
      await formMetadata.remove(formId, session)
      await formDefinition.remove(formId, session)
    })
  } finally {
    await session.endSession()
  }

  logger.info(`Removed form with ID ${formId}`)
}

/**
 * @import { FormMetadataAuthor, FormMetadataDocument, FormMetadataInput, FormMetadata } from '@defra/forms-model'
 * @import { PartialFormMetadataDocument } from '~/src/api/types.js'
 */<|MERGE_RESOLUTION|>--- conflicted
+++ resolved
@@ -17,13 +17,9 @@
 } from '~/src/api/forms/service/shared.js'
 import * as formTemplates from '~/src/api/forms/templates.js'
 import { getErrorMessage } from '~/src/helpers/error-message.js'
-<<<<<<< HEAD
 import { getFormMetadataAuditMessages } from '~/src/messaging/mappers/form-events-bulk.js'
 import {
   bulkPublishEvents,
-=======
-import {
->>>>>>> 5a41837b
   publishFormCreatedEvent,
   publishFormTitleUpdatedEvent
 } from '~/src/messaging/publish.js'
@@ -171,16 +167,14 @@
         const schema = getValidationSchema(definition)
 
         // Also update the form definition's name to keep them in sync
-        // prettier-ignore
-        await formDefinition.updateName(formId, formUpdate.title, session, schema)
-
-        const { MessageId } = await publishFormTitleUpdatedEvent(
-          { ...form, ...updatedForm },
-          form
+        await formDefinition.updateName(
+          formId,
+          formUpdate.title,
+          session,
+          schema
         )
-        logger.info(
-          `Published FORM_TITLE_UPDATED event for formId ${formId}.  MessageId: ${MessageId}`
-        )
+
+        await publishFormTitleUpdatedEvent({ ...form, ...updatedForm }, form)
       }
 
       const auditMessages = getFormMetadataAuditMessages(form, updatedForm)
@@ -189,8 +183,6 @@
         logger.info(
           `Published ${event.eventType} event for formId ${formId}.  MessageId: ${event.messageId}`
         )
-
-        await publishFormTitleUpdatedEvent({ ...form, ...updatedForm }, form)
       }
     })
 
