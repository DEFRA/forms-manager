--- conflicted
+++ resolved
@@ -62,11 +62,7 @@
 
   try {
     await session.withTransaction(async () => {
-<<<<<<< HEAD
-      await formDefinition.addPageAtPosition(formId, newPage, session, options)
-=======
-      await formDefinition.addPageAtPosition(formId, page, session, position)
->>>>>>> 1eecf9fc
+      await formDefinition.addPageAtPosition(formId, newPage, session, position)
 
       // Set to V2 if not already
       await formDefinition.setEngineVersion(
