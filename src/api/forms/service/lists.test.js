--- conflicted
+++ resolved
@@ -7,10 +7,7 @@
 import { formMetadataDocument } from '~/src/api/forms/service/__stubs__/service.js'
 import {
   addListsToDraftFormDefinition,
-<<<<<<< HEAD
   removeListOnDraftFormDefinition,
-=======
->>>>>>> 01fc5c8f
   updateListOnDraftFormDefinition
 } from '~/src/api/forms/service/lists.js'
 import { getAuthor } from '~/src/helpers/get-author.js'
@@ -94,19 +91,11 @@
         listToUpdate,
         author
       )
-<<<<<<< HEAD
-      const [expectedFormId, expectedListId, expectedListToUpdate, , state] =
-=======
       const [expectedFormId, expectedListId, expectedListToUpdate] =
->>>>>>> 01fc5c8f
         updateListMock.mock.calls[0]
       expect(expectedFormId).toBe(id)
       expect(expectedListId).toBe(listId)
       expect(expectedListToUpdate).toEqual(listToUpdate)
-<<<<<<< HEAD
-      expect(state).toBeUndefined()
-=======
->>>>>>> 01fc5c8f
       expect(result).toEqual(listToUpdate)
       expectMetadataUpdate()
     })
@@ -118,7 +107,6 @@
       ).rejects.toThrow(boomInternal)
     })
   })
-<<<<<<< HEAD
 
   describe('removeListOnDraftFormDefinition', () => {
     const listId = '47cfaf57-6cda-44aa-9268-f37c674823d2'
@@ -141,6 +129,4 @@
       ).rejects.toThrow(boomInternal)
     })
   })
-=======
->>>>>>> 01fc5c8f
 })