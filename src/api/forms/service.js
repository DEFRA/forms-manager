<<<<<<< HEAD
import { formDefinitionSchema } from '@defra/forms-model'
import Boom from '@hapi/boom'
=======
import { formDefinitionSchema, slugify } from '@defra/forms-model'
>>>>>>> 11655178

import * as draftFormDefinition from '~/src/api/forms/draft-form-definition-repository.js'
import {
  InvalidFormDefinitionError,
  ResourceNotFoundError
} from '~/src/api/forms/errors.js'
import * as formMetadata from '~/src/api/forms/form-metadata-repository.js'
import * as formTemplates from '~/src/api/forms/templates.js'

/**
 * Maps a form metadata document from MongoDB to form metadata
 * @param {WithId<FormMetadataDocument>} document - form metadata document (with ID)
 * @returns {FormMetadata}
 */
function mapForm(document) {
  return {
    id: document._id.toString(),
    slug: document.slug,
    title: document.title,
    organisation: document.organisation,
    teamName: document.teamName,
    teamEmail: document.teamEmail,
    draft: document.draft,
    live: document.live
  }
}

/**
 * Creates a new empty form
 * @param {FormMetadataInput} metadata - the form metadata to save
 * @param {FormMetadataAuthor} author - the the author details
 * @throws {FormAlreadyExistsError} - if the form slug already exists
 * @throws {InvalidFormDefinitionError} - if the form definition is invalid
 */
export async function createForm(metadata, author) {
  const { title } = metadata

  // Create a blank form definition with the title set
  const definition = { ...formTemplates.empty(), name: title }

  // Validate the form definition
  const { error } = formDefinitionSchema.validate(definition)
  if (error) {
    throw new InvalidFormDefinitionError(error.message, {
      cause: error
    })
  }

  // Create the slug
  const slug = slugify(title)
  const now = new Date()

  /**
   * Create the metadata document
   * @satisfies {FormMetadataDocument}
   */
  const document = {
    ...metadata,
    slug,
    draft: {
      createdAt: now,
      createdBy: author,
      updatedAt: now,
      updatedBy: author
    }
  }

  // Create the metadata document
  const { insertedId: _id } = await formMetadata.create(document)

  // Create the draft form definition
  await draftFormDefinition.create(_id.toString(), definition)

  return mapForm({ ...document, _id })
}

/**
 * Lists the available form metadata
 */
export async function listForms() {
  const documents = await formMetadata.list()

  return documents.map(mapForm)
}

/**
 * Retrieves form metadata by ID
 * @param {string} formId - ID of the form
 */
export async function getForm(formId) {
  const document = await formMetadata.get(formId)

  if (document) {
    return mapForm(document)
  }
}

/**
 * Retrieves form metadata by slug
 * @param {string} slug - The slug of the form
 */
export async function getFormBySlug(slug) {
  const document = await formMetadata.getBySlug(slug)

  if (document) {
    return mapForm(document)
  }
}

/**
 * Retrieves the form definition JSON content for a given form ID
 * @param {string} formId - the ID of the form
 * @throws {FailedToReadFormError} - if the file does not exist or is empty
 */
export function getDraftFormDefinition(formId) {
  return draftFormDefinition.get(formId)
}

/**
 * @param {string} formId - ID of the form
 * @param {FormDefinition} formDefinition - full JSON form definition
 */
export async function updateDraftFormDefinition(formId, formDefinition) {
  const existingForm = await getForm(formId)

  if (!existingForm) {
    throw new ResourceNotFoundError(
      `Form ${formId} does not exist, so the definition cannot be updated.`
    )
  }

  return draftFormDefinition.create(formId, formDefinition)
}

/**
<<<<<<< HEAD
 * Creates the live form from the current draft state
 * @param {string} formId - ID of the form
 * @param {FormMetadataAuthor} author - the author of the new live state
 */
export async function createLiveFromDraft(formId, author) {
  // Get the form metadata from the db
  const form = await getForm(formId)

  if (!form) {
    throw Boom.notFound(`Form with id '${formId}' not found`)
  }

  if (!form.draft) {
    throw Boom.notFound(`Form with id '${formId}' has no draft state`)
  }

  // Build the live state
  const now = new Date()
  const set = !form.live
    ? {
        // Initialise the live state
        live: {
          updatedAt: now,
          updatedBy: author,
          createdAt: now,
          createdBy: author
        }
      }
    : {
        // Partially update the live state
        'live.updatedAt': now,
        'live.updatedBy': author
      }

  // Copy the draft form definition
  await draftFormDefinition.createLiveFromDraft(formId)

  // Update the form with the live state and clear the draft
  const result = await formMetadata.update(formId, {
    $set: set,
    $unset: { draft: '' }
  })

  // Throw if updated record count is not 1
  if (result.modifiedCount !== 1) {
    throw Boom.badRequest(
      `Live form not created from draft. Modified count ${result.modifiedCount}`
    )
  }
}

/**
 * Given a form title, returns the slug of the form.
 * E.g. "Hello - world" -> "hello-world".
 * @param {string} title - title of the form
 */
function formTitleToSlug(title) {
  return title
    .toLowerCase()
    .replace(/[^a-z0-9 ]/g, '') // remove any non-alphanumeric characters
    .replace(/\s+/g, ' ') // replace any whitespaces with a single space
    .replace(/ /g, '-') // replace any spaces with a hyphen
}

/**
=======
>>>>>>> 11655178
 * @typedef {import('~/src/api/forms/errors.js').FormAlreadyExistsError} FormAlreadyExistsError
 * @typedef {import('@defra/forms-model').FormDefinition} FormDefinition
 * @typedef {import('@defra/forms-model').FormMetadata} FormMetadata
 * @typedef {import('@defra/forms-model').FormMetadataDocument} FormMetadataDocument
 * @typedef {import('@defra/forms-model').FormMetadataAuthor} FormMetadataAuthor
 * @typedef {import('@defra/forms-model').FormMetadataInput} FormMetadataInput
 */

/**
 * @template {object} Schema
 * @typedef {import('mongodb').WithId<Schema>} WithId
 */<|MERGE_RESOLUTION|>--- conflicted
+++ resolved
@@ -1,9 +1,5 @@
-<<<<<<< HEAD
-import { formDefinitionSchema } from '@defra/forms-model'
+import { formDefinitionSchema, slugify } from '@defra/forms-model'
 import Boom from '@hapi/boom'
-=======
-import { formDefinitionSchema, slugify } from '@defra/forms-model'
->>>>>>> 11655178
 
 import * as draftFormDefinition from '~/src/api/forms/draft-form-definition-repository.js'
 import {
@@ -139,7 +135,6 @@
 }
 
 /**
-<<<<<<< HEAD
  * Creates the live form from the current draft state
  * @param {string} formId - ID of the form
  * @param {FormMetadataAuthor} author - the author of the new live state
@@ -192,21 +187,6 @@
 }
 
 /**
- * Given a form title, returns the slug of the form.
- * E.g. "Hello - world" -> "hello-world".
- * @param {string} title - title of the form
- */
-function formTitleToSlug(title) {
-  return title
-    .toLowerCase()
-    .replace(/[^a-z0-9 ]/g, '') // remove any non-alphanumeric characters
-    .replace(/\s+/g, ' ') // replace any whitespaces with a single space
-    .replace(/ /g, '-') // replace any spaces with a hyphen
-}
-
-/**
-=======
->>>>>>> 11655178
  * @typedef {import('~/src/api/forms/errors.js').FormAlreadyExistsError} FormAlreadyExistsError
  * @typedef {import('@defra/forms-model').FormDefinition} FormDefinition
  * @typedef {import('@defra/forms-model').FormMetadata} FormMetadata
