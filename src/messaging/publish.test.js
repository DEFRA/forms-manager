import {
  AuditEventMessageCategory,
  AuditEventMessageSchemaVersion,
  AuditEventMessageType,
  FormDefinitionRequestType
} from '@defra/forms-model'
import {
  buildDefinition,
  buildMetaData,
  buildQuestionPage
} from '@defra/forms-model/stubs'
import { ValidationError } from 'joi'

import author from '~/src/api/forms/service/__stubs__/author.js'
import { buildFormOrganisationUpdatedMessage } from '~/src/messaging/__stubs__/messages.js'
import { publishEvent } from '~/src/messaging/publish-base.js'
import {
  bulkPublishEvents,
  publishDraftCreatedFromLiveEvent,
  publishFormCreatedEvent,
  publishFormDraftDeletedEvent,
  publishFormMigratedEvent,
  publishFormTitleUpdatedEvent,
  publishFormUpdatedEvent,
  publishLiveCreatedFromDraftEvent
} from '~/src/messaging/publish.js'

jest.mock('~/src/messaging/publish-base.js')

describe('publish', () => {
  const formId = '3b1bf4b2-1603-4ca5-b885-c509245567aa'
  const slug = 'audit-form'
  const title = 'My Audit Event Form'
  const organisation = 'Defra'
  const teamName = 'Forms'
  const teamEmail = 'forms@example.com'
  const createdAt = new Date('2025-07-23')
  const createdBy = {
    id: '83f09a7d-c80c-4e15-bcf3-641559c7b8a7',
    displayName: 'Enrique Chase'
  }
  const updatedAt = new Date('2025-07-24')
  const updatedBy = {
    id: 'a53b4360-bdf6-4d13-8975-25032ce76312',
    displayName: 'Gandalf'
  }
  const messageId = '2888a402-7609-43c5-975f-b1974969cdb6'
  const metadata = buildMetaData({
    id: formId,
    slug,
    title,
    organisation,
    teamName,
    teamEmail,
    createdAt,
    createdBy,
    updatedAt,
    updatedBy
  })

  beforeEach(() => {
    jest.mocked(publishEvent).mockResolvedValue({
      MessageId: '2888a402-7609-43c5-975f-b1974969cdb6',
      SequenceNumber: undefined,
      $metadata: {}
    })
  })
  afterEach(() => {
    jest.resetAllMocks()
  })

  describe('publishFormCreatedEvent', () => {
    it('should publish FORM_CREATED event', async () => {
      await publishFormCreatedEvent(metadata)

      expect(publishEvent).toHaveBeenCalledWith({
        entityId: formId,
        messageCreatedAt: expect.any(Date),
        schemaVersion: AuditEventMessageSchemaVersion.V1,
        category: AuditEventMessageCategory.FORM,
        type: AuditEventMessageType.FORM_CREATED,
        createdAt,
        createdBy,
        data: {
          formId,
          slug,
          title,
          organisation,
          teamName,
          teamEmail
        }
      })
    })

    it('should not publish the event if the schema is incorrect', async () => {
      jest.mocked(publishEvent).mockRejectedValue(new Error('rejected'))
      const invalidMetaData = {
        title,
        organisation,
        teamName,
        teamEmail,
        createdAt,
        createdBy
      }

      // @ts-expect-error - invalid schema
      await expect(publishFormCreatedEvent(invalidMetaData)).rejects.toThrow(
        new ValidationError(
          '"entityId" is required. "data.formId" is required. "data.slug" is required',
          [],
          invalidMetaData
        )
      )
    })
  })

  describe('publishFormTitleUpdatedEvent', () => {
    it('should publish FORM_TITLE_UPDATED event', async () => {
      const oldMetadata = buildMetaData({
        ...metadata,
        title: 'Old form title'
      })
      const response = await publishFormTitleUpdatedEvent(metadata, oldMetadata)
      expect(response?.MessageId).toBe(messageId)
      expect(publishEvent).toHaveBeenCalledWith({
        entityId: formId,
        messageCreatedAt: expect.any(Date),
        schemaVersion: AuditEventMessageSchemaVersion.V1,
        category: AuditEventMessageCategory.FORM,
        type: AuditEventMessageType.FORM_TITLE_UPDATED,
        createdAt: updatedAt,
        createdBy: updatedBy,
        data: {
          formId: '3b1bf4b2-1603-4ca5-b885-c509245567aa',
          slug: 'audit-form',
          changes: {
            previous: {
              title: 'Old form title'
            },
            new: {
              title
            }
          }
        }
      })
    })
  })

  describe('publishLiveCreatedFromDraftEvent', () => {
    it('should publish FORM_LIVE_CREATED_FROM_DRAFT event', async () => {
      const response = await publishLiveCreatedFromDraftEvent(
        formId,
        updatedAt,
        updatedBy
      )

      expect(response?.MessageId).toBe(messageId)
      expect(publishEvent).toHaveBeenCalledWith({
        entityId: formId,
        messageCreatedAt: expect.any(Date),
        schemaVersion: AuditEventMessageSchemaVersion.V1,
        category: AuditEventMessageCategory.FORM,
        type: AuditEventMessageType.FORM_LIVE_CREATED_FROM_DRAFT,
        createdAt: updatedAt,
        createdBy: updatedBy
      })
    })
  })

  describe('publishDraftCreatedFromLiveEvent', () => {
    it('should publish FORM_DRAFT_CREATED_FROM_LIVE event', async () => {
      const response = await publishDraftCreatedFromLiveEvent(
        formId,
        updatedAt,
        updatedBy
      )

      expect(response?.MessageId).toBe(messageId)
      expect(publishEvent).toHaveBeenCalledWith({
        entityId: formId,
        messageCreatedAt: expect.any(Date),
        schemaVersion: AuditEventMessageSchemaVersion.V1,
        category: AuditEventMessageCategory.FORM,
        type: AuditEventMessageType.FORM_DRAFT_CREATED_FROM_LIVE,
        createdAt: updatedAt,
        createdBy: updatedBy
      })
    })
  })

  describe('publishFormDraftDeletedEvent', () => {
    it('should publish a FORM_DRAFT_DELETED event', async () => {
      const response = await publishFormDraftDeletedEvent(metadata, author)
      expect(response?.MessageId).toBe(messageId)
      expect(publishEvent).toHaveBeenCalledWith({
        entityId: formId,
        messageCreatedAt: expect.any(Date),
        schemaVersion: AuditEventMessageSchemaVersion.V1,
        category: AuditEventMessageCategory.FORM,
        type: AuditEventMessageType.FORM_DRAFT_DELETED,
        createdAt: expect.any(Date),
        createdBy: author,
        data: {
          formId,
          slug
        }
      })
    })
  })

<<<<<<< HEAD
  describe('publishFormUpdatedEvent', () => {
    it('should publish a FORM_UPDATED event', async () => {
      const auditDate = new Date('2025-07-30')
      const formDefinition = buildDefinition()
      const newPage = buildQuestionPage({
        id: 'b2a5f4e5-142f-4ae6-b7ce-812968f0785c',
        title: 'My new question page'
      })
      const newFormDefinition = buildDefinition({
        ...formDefinition,
        pages: [newPage]
      })

      const response = await publishFormUpdatedEvent(
        metadata,
        FormDefinitionRequestType.CREATE_PAGE,
        {
          page: newPage
        },
        author,
        auditDate,
        formDefinition,
        newFormDefinition
      )
=======
  describe('publishFormMigratedEvent', () => {
    it('should publish FORM_MIGRATED event', async () => {
      const response = await publishFormMigratedEvent(
        formId,
        updatedAt,
        updatedBy
      )

>>>>>>> d1f33da6
      expect(response?.MessageId).toBe(messageId)
      expect(publishEvent).toHaveBeenCalledWith({
        entityId: formId,
        messageCreatedAt: expect.any(Date),
        schemaVersion: AuditEventMessageSchemaVersion.V1,
        category: AuditEventMessageCategory.FORM,
<<<<<<< HEAD
        type: AuditEventMessageType.FORM_UPDATED,
        createdAt: auditDate,
        createdBy: author,
        data: {
          formId,
          slug,
          requestType: FormDefinitionRequestType.CREATE_PAGE,
          payload: {
            page: newPage
          },
          changeSet: [
            {
              type: 'UPDATE',
              key: 'pages',
              embeddedKey: '$index',
              changes: [
                {
                  key: '0',
                  type: 'ADD',
                  value: {
                    components: [],
                    id: 'b2a5f4e5-142f-4ae6-b7ce-812968f0785c',
                    next: [],
                    path: '/page-one',
                    title: 'My new question page'
                  }
                }
              ]
            }
          ]
        }
=======
        type: AuditEventMessageType.FORM_MIGRATED,
        createdAt: updatedAt,
        createdBy: updatedBy
>>>>>>> d1f33da6
      })
    })
  })

  describe('bulkPublishEvents', () => {
    it('should publish FORM_ORGANISATION_UPDATED', async () => {
      const message = buildFormOrganisationUpdatedMessage()
      const result = await bulkPublishEvents([message])
      expect(result).toEqual([
        {
          type: AuditEventMessageType.FORM_ORGANISATION_UPDATED,
          messageId: '2888a402-7609-43c5-975f-b1974969cdb6'
        }
      ])
      expect(publishEvent).toHaveBeenCalledWith(message)
    })

    it('should fail given rejection', async () => {
      jest.mocked(publishEvent).mockRejectedValue(new Error('an error'))
      const message = buildFormOrganisationUpdatedMessage()

      await expect(bulkPublishEvents([message])).rejects.toThrow()
    })
  })
})<|MERGE_RESOLUTION|>--- conflicted
+++ resolved
@@ -208,7 +208,27 @@
     })
   })
 
-<<<<<<< HEAD
+  describe('publishFormMigratedEvent', () => {
+    it('should publish FORM_MIGRATED event', async () => {
+      const response = await publishFormMigratedEvent(
+        formId,
+        updatedAt,
+        updatedBy
+      )
+
+      expect(response?.MessageId).toBe(messageId)
+      expect(publishEvent).toHaveBeenCalledWith({
+        entityId: formId,
+        messageCreatedAt: expect.any(Date),
+        schemaVersion: AuditEventMessageSchemaVersion.V1,
+        category: AuditEventMessageCategory.FORM,
+        type: AuditEventMessageType.FORM_MIGRATED,
+        createdAt: updatedAt,
+        createdBy: updatedBy
+      })
+    })
+  })
+
   describe('publishFormUpdatedEvent', () => {
     it('should publish a FORM_UPDATED event', async () => {
       const auditDate = new Date('2025-07-30')
@@ -233,23 +253,12 @@
         formDefinition,
         newFormDefinition
       )
-=======
-  describe('publishFormMigratedEvent', () => {
-    it('should publish FORM_MIGRATED event', async () => {
-      const response = await publishFormMigratedEvent(
-        formId,
-        updatedAt,
-        updatedBy
-      )
-
->>>>>>> d1f33da6
-      expect(response?.MessageId).toBe(messageId)
-      expect(publishEvent).toHaveBeenCalledWith({
-        entityId: formId,
-        messageCreatedAt: expect.any(Date),
-        schemaVersion: AuditEventMessageSchemaVersion.V1,
-        category: AuditEventMessageCategory.FORM,
-<<<<<<< HEAD
+      expect(response?.MessageId).toBe(messageId)
+      expect(publishEvent).toHaveBeenCalledWith({
+        entityId: formId,
+        messageCreatedAt: expect.any(Date),
+        schemaVersion: AuditEventMessageSchemaVersion.V1,
+        category: AuditEventMessageCategory.FORM,
         type: AuditEventMessageType.FORM_UPDATED,
         createdAt: auditDate,
         createdBy: author,
@@ -281,11 +290,6 @@
             }
           ]
         }
-=======
-        type: AuditEventMessageType.FORM_MIGRATED,
-        createdAt: updatedAt,
-        createdBy: updatedBy
->>>>>>> d1f33da6
       })
     })
   })
