import { messageSchema } from '@defra/forms-model'
import Joi from 'joi'

import {
  formCreatedEventMapper,
<<<<<<< HEAD
  formDraftDeletedMapper,
=======
  formDraftCreatedFromLiveMapper,
  formLiveCreatedFromDraftMapper,
>>>>>>> 8e531109
  formTitleUpdatedMapper
} from '~/src/messaging/mappers/form-events.js'
import { publishEvent } from '~/src/messaging/publish-base.js'

/**
 * Helper to validate and publish an event
 * @param {AuditMessage} auditMessage
 */
async function validateAndPublishEvent(auditMessage) {
  const value = Joi.attempt(auditMessage, messageSchema, {
    abortEarly: false
  })

  return publishEvent(value)
}

/**
 * Publish form created event
 * @param {FormMetadata} metadata
 */
export async function publishFormCreatedEvent(metadata) {
  const auditMessage = formCreatedEventMapper(metadata)

  return validateAndPublishEvent(auditMessage)
}

/**
 * Publishes a form title updated event
 * @param {FormMetadata} metadata
 * @param {FormMetadata} oldMetadata
 */
export async function publishFormTitleUpdatedEvent(metadata, oldMetadata) {
  const auditMessage = formTitleUpdatedMapper(metadata, oldMetadata)

  return validateAndPublishEvent(auditMessage)
}

/**
 * Publishes a live created from draft event
 * @param {string} formId
 * @param {Date} createdAt
 * @param {AuditUser} createdBy
 */
export async function publishLiveCreatedFromDraftEvent(
  formId,
  createdAt,
  createdBy
) {
  const auditMessage = formLiveCreatedFromDraftMapper(
    formId,
    createdAt,
    createdBy
  )

  return validateAndPublishEvent(auditMessage)
}

/**
 * Publishes a draft created from live event
 * @param {string} formId
 * @param {Date} createdAt
 * @param {AuditUser} createdBy
 */
export async function publishDraftCreatedFromLiveEvent(
  formId,
  createdAt,
  createdBy
) {
  const auditMessage = formDraftCreatedFromLiveMapper(
    formId,
    createdAt,
    createdBy
  )

  return validateAndPublishEvent(auditMessage)
}

/**
 * @param {AuditMessage[]} messages
 * @returns {Promise<{ messageId?: string; type: AuditEventMessageType }[]>}
 */
export async function bulkPublishEvents(messages) {
  const messagePromises = messages.map((message) =>
    validateAndPublishEvent(message)
  )

  const publishResults = await Promise.all(messagePromises)

  return publishResults.map((publishResult, idx) => {
    const type = messages[idx].type
    return {
      type,
      messageId: publishResult?.MessageId
    }
  })
}

/**
<<<<<<< HEAD
 * @param {FormMetadata} metadata
 * @param {AuditUser} author
 */
export async function publishFormDraftDeletedEvent(metadata, author) {
  const auditMessage = formDraftDeletedMapper(metadata, author)

  return validateAndPublishEvent(auditMessage)
}

/**
 * @import { AuditEventMessageType, AuditUser, FormDraftDeletedMessage, FormMetadata, AuditMessage } from '@defra/forms-model'
=======
 * @import { AuditEventMessageType, FormMetadata, AuditMessage, AuditUser } from '@defra/forms-model'
>>>>>>> 8e531109
 */<|MERGE_RESOLUTION|>--- conflicted
+++ resolved
@@ -3,12 +3,9 @@
 
 import {
   formCreatedEventMapper,
-<<<<<<< HEAD
+  formDraftCreatedFromLiveMapper,
   formDraftDeletedMapper,
-=======
-  formDraftCreatedFromLiveMapper,
   formLiveCreatedFromDraftMapper,
->>>>>>> 8e531109
   formTitleUpdatedMapper
 } from '~/src/messaging/mappers/form-events.js'
 import { publishEvent } from '~/src/messaging/publish-base.js'
@@ -107,7 +104,6 @@
 }
 
 /**
-<<<<<<< HEAD
  * @param {FormMetadata} metadata
  * @param {AuditUser} author
  */
@@ -118,8 +114,5 @@
 }
 
 /**
- * @import { AuditEventMessageType, AuditUser, FormDraftDeletedMessage, FormMetadata, AuditMessage } from '@defra/forms-model'
-=======
- * @import { AuditEventMessageType, FormMetadata, AuditMessage, AuditUser } from '@defra/forms-model'
->>>>>>> 8e531109
+ * @import { AuditEventMessageType, FormDraftDeletedMessage, FormMetadata, AuditMessage, AuditUser } from '@defra/forms-model'
  */