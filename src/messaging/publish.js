import { messageSchema } from '@defra/forms-model'
import Joi from 'joi'

import {
  formCreatedEventMapper,
  formDraftCreatedFromLiveMapper,
  formDraftDeletedMapper,
  formLiveCreatedFromDraftMapper,
<<<<<<< HEAD
  formTitleUpdatedMapper,
  formUpdatedMapper
=======
  formMigratedMapper,
  formTitleUpdatedMapper
>>>>>>> d1f33da6
} from '~/src/messaging/mappers/form-events.js'
import { publishEvent } from '~/src/messaging/publish-base.js'

/**
 * Helper to validate and publish an event
 * @param {AuditMessage} auditMessage
 */
async function validateAndPublishEvent(auditMessage) {
  const value = Joi.attempt(auditMessage, messageSchema, {
    abortEarly: false
  })

  return publishEvent(value)
}

/**
 * Publish form created event
 * @param {FormMetadata} metadata
 */
export async function publishFormCreatedEvent(metadata) {
  const auditMessage = formCreatedEventMapper(metadata)

  return validateAndPublishEvent(auditMessage)
}

/**
 * Publishes a form title updated event
 * @param {FormMetadata} metadata
 * @param {FormMetadata} oldMetadata
 */
export async function publishFormTitleUpdatedEvent(metadata, oldMetadata) {
  const auditMessage = formTitleUpdatedMapper(metadata, oldMetadata)

  return validateAndPublishEvent(auditMessage)
}

/**
 * Publishes a live created from draft event
 * @param {string} formId
 * @param {Date} createdAt
 * @param {AuditUser} createdBy
 */
export async function publishLiveCreatedFromDraftEvent(
  formId,
  createdAt,
  createdBy
) {
  const auditMessage = formLiveCreatedFromDraftMapper(
    formId,
    createdAt,
    createdBy
  )

  return validateAndPublishEvent(auditMessage)
}

/**
 * Publishes a draft created from live event
 * @param {string} formId
 * @param {Date} createdAt
 * @param {AuditUser} createdBy
 */
export async function publishDraftCreatedFromLiveEvent(
  formId,
  createdAt,
  createdBy
) {
  const auditMessage = formDraftCreatedFromLiveMapper(
    formId,
    createdAt,
    createdBy
  )

  return validateAndPublishEvent(auditMessage)
}

/**
 * Publishes a form migrated event
 * @param {string} formId
 * @param {Date} createdAt
 * @param {AuditUser} createdBy
 */
export async function publishFormMigratedEvent(formId, createdAt, createdBy) {
  const auditMessage = formMigratedMapper(formId, createdAt, createdBy)

  return validateAndPublishEvent(auditMessage)
}

/**
 * @param {AuditMessage[]} messages
 * @returns {Promise<{ messageId?: string; type: AuditEventMessageType }[]>}
 */
export async function bulkPublishEvents(messages) {
  const messagePromises = messages.map((message) =>
    validateAndPublishEvent(message)
  )

  const publishResults = await Promise.all(messagePromises)

  return publishResults.map((publishResult, idx) => {
    const type = messages[idx].type
    return {
      type,
      messageId: publishResult?.MessageId
    }
  })
}

/**
 * @param {FormMetadata} metadata
 * @param {AuditUser} author
 */
export async function publishFormDraftDeletedEvent(metadata, author) {
  const auditMessage = formDraftDeletedMapper(metadata, author)

  return validateAndPublishEvent(auditMessage)
}

/**
<<<<<<< HEAD
 * @param {FormMetadata} metadata
 * @param {FormDefinitionRequestType} requestType
 * @param {unknown} payload
 * @param {AuditUser} author
 * @param {Date} createdAt
 * @param {FormDefinition} formDefinitionOld
 * @param {FormDefinition} formDefinitionNew
 */
export async function publishFormUpdatedEvent(
  metadata,
  requestType,
  payload,
  author,
  createdAt,
  formDefinitionOld,
  formDefinitionNew
) {
  const auditMessage = formUpdatedMapper(
    metadata,
    requestType,
    payload,
    author,
    createdAt,
    formDefinitionOld,
    formDefinitionNew
  )

  return validateAndPublishEvent(auditMessage)
}

/**
 * @import { FormDefinitionRequestType, FormDefinition, AuditEventMessageType, FormDraftDeletedMessage, FormMetadata, AuditMessage, AuditUser } from '@defra/forms-model'
=======
 * @import { AuditEventMessageType, FormMetadata, AuditMessage, AuditUser } from '@defra/forms-model'
>>>>>>> d1f33da6
 */<|MERGE_RESOLUTION|>--- conflicted
+++ resolved
@@ -6,13 +6,9 @@
   formDraftCreatedFromLiveMapper,
   formDraftDeletedMapper,
   formLiveCreatedFromDraftMapper,
-<<<<<<< HEAD
+  formMigratedMapper,
   formTitleUpdatedMapper,
   formUpdatedMapper
-=======
-  formMigratedMapper,
-  formTitleUpdatedMapper
->>>>>>> d1f33da6
 } from '~/src/messaging/mappers/form-events.js'
 import { publishEvent } from '~/src/messaging/publish-base.js'
 
@@ -132,7 +128,6 @@
 }
 
 /**
-<<<<<<< HEAD
  * @param {FormMetadata} metadata
  * @param {FormDefinitionRequestType} requestType
  * @param {unknown} payload
@@ -162,10 +157,6 @@
 
   return validateAndPublishEvent(auditMessage)
 }
-
 /**
  * @import { FormDefinitionRequestType, FormDefinition, AuditEventMessageType, FormDraftDeletedMessage, FormMetadata, AuditMessage, AuditUser } from '@defra/forms-model'
-=======
- * @import { AuditEventMessageType, FormMetadata, AuditMessage, AuditUser } from '@defra/forms-model'
->>>>>>> d1f33da6
  */