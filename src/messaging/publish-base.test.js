import { PublishCommand, SNSClient } from '@aws-sdk/client-sns'
import { buildFormCreatedMessage } from '@defra/forms-model/stubs'
import { mockClient } from 'aws-sdk-client-mock'

import { config } from '~/src/config/index.js'
import 'aws-sdk-client-mock-jest'
import { publishEvent } from '~/src/messaging/publish-base.js'

jest.mock('~/src/config/index.js', () => {
  const testConfig = {
    awsRegion: 'eu-west-2',
    snsEndpoint: 'http://localhost',
    snsTopicArn: 'arn:aws:sns:eu-west-2:000000000000:forms_manager_events',
    publishAuditEvents: true
  }
  return {
    config: {
      get: jest.fn().mockImplementation((envName) => {
        // @ts-expect-error - untyped stub return value
        return testConfig[envName]
      })
    }
  }
})

jest.mock('~/src/api/forms/service/shared.js', () => ({
  logger: {
    info: jest.fn()
  }
}))

describe('publish-base', () => {
  const snsMock = mockClient(SNSClient)

  afterEach(() => {
    snsMock.reset()
  })

  describe('publishEvent', () => {
    const message = buildFormCreatedMessage()
    afterEach(() => {
      jest.resetAllMocks()
    })

    it('should not publish if publish audit events feature flag is disabled', async () => {
      jest.mocked(config.get).mockReturnValue(false)
      const val = await publishEvent(message)
<<<<<<< HEAD
      expect(val).toEqual({
        MessageId: undefined,
        SequenceNumber: undefined,
        $metadata: {}
      })
=======
      expect(val).toBeUndefined()
>>>>>>> 5a41837b
      expect(snsMock).not.toHaveReceivedCommand(PublishCommand)
    })

    it('should publish', async () => {
      jest.mocked(config.get).mockReturnValue(true)
      snsMock.on(PublishCommand).resolves({
        MessageId: '00000000-0000-0000-0000-000000000000'
      })

      await publishEvent(message)
      expect(snsMock).toHaveReceivedCommandWith(PublishCommand, {
        TopicArn: 'arn:aws:sns:eu-west-2:000000000000:forms_manager_events',
        Message: JSON.stringify(message)
      })
    })
  })
})<|MERGE_RESOLUTION|>--- conflicted
+++ resolved
@@ -45,15 +45,7 @@
     it('should not publish if publish audit events feature flag is disabled', async () => {
       jest.mocked(config.get).mockReturnValue(false)
       const val = await publishEvent(message)
-<<<<<<< HEAD
-      expect(val).toEqual({
-        MessageId: undefined,
-        SequenceNumber: undefined,
-        $metadata: {}
-      })
-=======
       expect(val).toBeUndefined()
->>>>>>> 5a41837b
       expect(snsMock).not.toHaveReceivedCommand(PublishCommand)
     })
 
