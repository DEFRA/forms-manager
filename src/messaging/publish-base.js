import { PublishCommand } from '@aws-sdk/client-sns'

import { logger } from '~/src/api/forms/service/shared.js'
import { config } from '~/src/config/index.js'
import { getSNSClient } from '~/src/messaging/sns.js'

const snsTopicArn = config.get('snsTopicArn')

const client = getSNSClient()

/**
 * Publish event onto topic
 * @param {AuditMessage} message
<<<<<<< HEAD
 * @returns {Promise<PublishCommandOutput>}
=======
>>>>>>> 5a41837b
 */
export async function publishEvent(message) {
  const shouldPublish = config.get('publishAuditEvents')

  if (shouldPublish) {
    const command = new PublishCommand({
      TopicArn: snsTopicArn,
      Message: JSON.stringify(message)
    })

    const result = await client.send(command)

    logger.info(
      `Published ${message.type} event for formId ${message.entityId}. MessageId: ${result.MessageId}`
    )

    return result
  }

  return {
    MessageId: undefined,
    SequenceNumber: undefined,
    $metadata: {}
  }
}

/**
 * @import { AuditMessage } from '@defra/forms-model'
 */<|MERGE_RESOLUTION|>--- conflicted
+++ resolved
@@ -11,10 +11,6 @@
 /**
  * Publish event onto topic
  * @param {AuditMessage} message
-<<<<<<< HEAD
- * @returns {Promise<PublishCommandOutput>}
-=======
->>>>>>> 5a41837b
  */
 export async function publishEvent(message) {
   const shouldPublish = config.get('publishAuditEvents')
@@ -34,11 +30,7 @@
     return result
   }
 
-  return {
-    MessageId: undefined,
-    SequenceNumber: undefined,
-    $metadata: {}
-  }
+  return undefined
 }
 
 /**
